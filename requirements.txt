--- conflicted
+++ resolved
@@ -1,8 +1,5 @@
-<<<<<<< HEAD
+coverage
 networkx
-=======
-coverage
->>>>>>> 7d761c64
 nose
 numpy
-pandas>=0.21.0+pandas