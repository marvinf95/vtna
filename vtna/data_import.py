import warnings

__all__ = ['TemporalEdgeTable', 'MetadataTable', 'BadOrderError']


import typing as typ

import pandas
import pandas.api.types
import numpy as np


class TemporalEdgeTable(object):
    def __init__(self, graph_data_path: str, col_sep: str=None):
        """
        Loads table of edges indexed by timestamp from given path.

        Args:
            graph_data_path: Path to file of temporal graph data in the sociopatterns.org style.
                File can be raw-text or compressed with .gz/.bz2/.zip/.xz.
                File extension indicates the used compression.
                URL as path can be used, if no authentication is required to access resource.
            col_sep: Column separator. If not specified, any whitespace is recognized as separator.
        Raises:
            FileNotFoundError: Error occurs if the file path or URL is invalid.
        """
        if col_sep is None:
            col_sep = r'\s+'
        self.__table = pandas.read_csv(graph_data_path,
                                       sep=col_sep,  # Split at any whitespace. Files are either space or tab separated.
                                       header=None,
                                       names=['timestamp', 'node1', 'node2'],
                                       usecols=[0, 1, 2],  # Ignore extra columns.
                                       dtype={'timestamp': np.int32, 'node1': np.int32, 'node2': np.int32}
                                       )
        timestamps = set(self.__table['timestamp'])
        self.__update_delta = min(abs(t1 - t2) for t1 in timestamps for t2 in timestamps if t1 != t2)
        self.__min_timestamp = self.__table['timestamp'].min()
        self.__max_timestamp = self.__table['timestamp'].max()

    def get_update_delta(self) -> int:
        """Returns update delta, the minimal temporal distance between 2 observations."""
        return self.__update_delta

    def get_earliest_timestamp(self) -> int:
        """Returns the earliest timestamp, therefore defines the lower bound of the observation time interval."""
        return self.__min_timestamp

    def get_latest_timestamp(self) -> int:
        """Returns the latest timestamp, therefore defines the upper bound of the observation time interval."""
        return self.__max_timestamp

    def __getitem__(self, key: typ.Union[int, slice]) -> typ.Iterable[typ.Tuple[int, int, int]]:
        """
        Retrieves temporal edges based on single timestamp or time interval defined by slice.

        Args:
            key: Either an int or a slice. Slice can contain any combinations of int and None. Step is ignored in slice.
        Returns:
             An Iterable of tuples (timestamp, node1, node2), which are the temporal edges at the specified timestamp
             or in the specified time interval.
        Raises:
            IndexError: Is raised, if index int is not in the observation interval as specified by
                get_earliest_timestamp() and get_latest_timestamp().
            TypeError: Is raised, if key is not an int, or if start or stop (of slice) are not int or None.
        """
        if isinstance(key, (int, np.integer)):
            if not self.___is_in_time_interval(key):
                raise IndexError(f'index {key} out of range ({self.__min_timestamp},'f'{self.__max_timestamp})')
            df = self.__table[self.__table.timestamp == key][['timestamp', 'node1', 'node2']]
        elif isinstance(key, slice):
            start = key.start
            stop = key.stop
            # Step is not very useful to the given task and is therefore ignored
            if key.step is not None:
                warnings.warn(f'TemporalEdgeTable.__getitem__ ignores step attribute in slice', category=UserWarning)
            # Ensure both start and stop are either None or int
            if (start is not None and not isinstance(start, (int, np.integer))) or \
                    (stop is not None and not isinstance(stop, (int, np.integer))):
                raise TypeError('slice indices must be integers or None')
            # If start or stop are None set them to min or max respectively
            if start is None:
                start = self.__min_timestamp
            if stop is None:
                # max + 1 because retrieval is exclusive on stop, this ensures inclusion of max
                stop = self.__max_timestamp + 1
            df = self.__table[(self.__table.timestamp >= start) & (self.__table.timestamp < stop)][
                ['timestamp', 'node1', 'node2']]
        else:
            raise TypeError(f'indices must be integers or slices, not {type(key)}')
        return ((timestamp, node1, node2) for timestamp, node1, node2 in df.itertuples(index=False))

    def ___is_in_time_interval(self, timestamp: int) -> bool:
        return self.__min_timestamp <= timestamp <= self.__max_timestamp


class MetadataTable(object):
    def __init__(self, metadata_path: str, col_sep: str=None):
        if col_sep is None:
            col_sep = r'\s+'

        self.__table = pandas.read_csv(metadata_path,
                                       sep=col_sep,
                                       header=None,
                                       dtype={0: np.int32}
                                       )
        self.__table.rename({0: 'node'}, axis=1, inplace=True)
        self.__table.set_index('node', inplace=True)  # use node as index
        self.__table.rename(dict((col_idx, str(col_idx)) for col_idx in self.__table.columns), axis=1, inplace=True)
        # Force all columns to unordered categorical
        for col_name in self.__table.columns.values:
            self.__table[col_name] = self.__table[col_name].astype('category')

    def get_attribute_names(self) -> typ.Set[str]:
        return set(self.__table.columns.values).difference({'node'})

    def rename_attributes(self, names: typ.Dict[str, str]):
        self.__table.rename(names, axis=1, inplace=True)

    def get_categories(self, attribute: str) -> typ.List[str]:
        """Returns categories of specified attribute. If categories are not ordered, order will be arbitrary"""
        return list(self.__table[attribute].cat.categories)

    def is_ordered(self, attribute: str) -> bool:
        """Returns whether order has been applied on categories of specified attribute"""
        return self.__table[attribute].cat.ordered

    def order_categories(self, attribute: str, ordered_categories: typ.List[str]):
        """
        Applies order on categorical attribute. Existing ordering is overwritten.

        Args:
            attribute: Attribute to be ordered.
            ordered_categories: List of categories ordered from lowest to highest.
                List has to contain all categories exactly once.
        Raises:
            BadOrderError: Error is raised if provided ordered_categories does not match up with existing categories.
        """
        if set(ordered_categories) != set(self.__table[attribute].cat.categories) and \
           len(ordered_categories) == len(self.__table.cat.categories):
            raise BadOrderError(ordered_categories, self.__table[attribute].cat.categories, attribute)
        self.__table[attribute].cat.reorder_categories(ordered_categories, ordered=True, inplace=True)

    def remove_order(self, attribute: str):
        """Removes order from specified attribute"""
        self.__table[attribute].cat.reorder_categories(self.get_categories(attribute), ordered=False, inplace=True)

    def __getitem__(self, node: int) -> typ.Dict[str, str]:
        """
        Returns dictionary of attribute-value pairs of specified node.

        Args:
            node: Node as integer.
        Raises:
            KeyError: If specified node does not exist in metadata table.
            TypeError: If parameter node is not of type int.
        """
<<<<<<< HEAD
        #if isinstance(node, (int, np.integer)):
        #    raise TypeError(f'type {int} or {np.integer} expected, received type {type(node)}')
=======
        if not isinstance(node, (int, np.integer)):
            raise TypeError(f'type {int} or {np.integer} expected, received type {type(node)}')
>>>>>>> e66233eb
        return self.__table.ix[node].to_dict()

    def keys(self) -> typ.List[int]:
        return self.__table.index.values.tolist()

    def values(self) -> typ.List[typ.Dict[str, str]]:
        return [self[key] for key in self.keys()]

    def items(self) -> typ.List[typ.Tuple[int, typ.Dict[str, str]]]:
        return [(key, self[key]) for key in self.keys()]


class BadOrderError(Exception):
    def __init__(self, ordered_categories: typ.List[str], categories: typ.List[str], attribute: str):
        self.message = f'Provided order {ordered_categories} does not match up with categories {categories} ' \
                       f'of attribute {attribute}'<|MERGE_RESOLUTION|>--- conflicted
+++ resolved
@@ -155,13 +155,8 @@
             KeyError: If specified node does not exist in metadata table.
             TypeError: If parameter node is not of type int.
         """
-<<<<<<< HEAD
-        #if isinstance(node, (int, np.integer)):
-        #    raise TypeError(f'type {int} or {np.integer} expected, received type {type(node)}')
-=======
         if not isinstance(node, (int, np.integer)):
             raise TypeError(f'type {int} or {np.integer} expected, received type {type(node)}')
->>>>>>> e66233eb
         return self.__table.ix[node].to_dict()
 
     def keys(self) -> typ.List[int]:
