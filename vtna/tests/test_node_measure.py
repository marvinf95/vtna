import unittest

from nose.tools import raises

import vtna.data_import as dimp
import vtna.graph as graph
<<<<<<< HEAD

from numbers import Number
=======
import vtna.node_measure as nome
>>>>>>> 58d1ad98


class TestCentralityMeasures(unittest.TestCase):
    def setUp(self):
<<<<<<< HEAD
        edge_table = dimp.TemporalEdgeTable(
            'vtna/tests/data/highschool_edges.ssv')
        self._temp_graph = graph.TemporalGraph(edge_table, None, 40)
        self._timestep_count = len(self._temp_graph)
=======
        edges = dimp.read_edge_table('vtna/tests/data/highschool_edges.ssv')
        self._temp_graph = graph.TemporalGraph(edges, None, 20)
>>>>>>> 58d1ad98

    def test_local_degree_centrality(self):
        centrality = nome.LocalDegreeCentrality(self._temp_graph)
        self.assertIsNotNone(centrality.get_description())
        centrality.add_to_graph()
        for node in self._temp_graph.get_nodes():
<<<<<<< HEAD
            # Test length of measure timestep list == timesteps in graph
            self.assertEqual(len(centrality[node.get_id()]),
                             self._timestep_count)
            # Test the centralities of first, second and last timesteps
            for test_timestamp in [0, 1, self._timestep_count - 1]:
                # Get the centrality as attribute
                att_cent = node.get_local_attribute(centrality.get_name(),
                                                    test_timestamp)
                # Test type of centrality
                self.assertIsInstance(att_cent, Number, f"type(att_cent)="
                                                        f"{type(att_cent)}")
                # Test class member centrality == attribute centrality
                self.assertEqual(centrality[node.get_id()][test_timestamp],
                                 att_cent)
                # This test depends on if the current node exists n the graph:
                for edge in self._temp_graph[test_timestamp].get_edges():
                    if edge.get_incident_nodes()[0] == node.get_id() or \
                            edge.get_incident_nodes()[1] == node.get_id():
                        # If it exists, its measure must be greater than 0
                        self.assertGreater(att_cent, 0, f"Failed for node "
                                                        f"{node.get_id()}, "
                                                        f"timestep "
                                                        f"{test_timestamp}")
                        break
                else:
                    # Otherwise the measure must be 0
                    self.assertEqual(att_cent, 0)
=======
            _ = node.get_local_attribute(degree_centrality.get_name(), 1)
>>>>>>> 58d1ad98

    def test_global_degree_centrality(self):
        centrality = nome.GlobalDegreeCentrality(self._temp_graph)
        self.assertIsNotNone(centrality.get_description())
        centrality.add_to_graph()
        for node in self._temp_graph.get_nodes():
<<<<<<< HEAD
            # Get the centrality as attribute
            att_cent = node.get_global_attribute(centrality.get_name())
            # Test type of centrality
            self.assertIsInstance(att_cent, Number, f"type(att_cent)="
                                                    f"{type(att_cent)}")
            # Test class member centrality == attribute centrality
            self.assertEqual(centrality[node.get_id()], att_cent)
            # If it exists, its measure must be greater than 0
            self.assertGreater(att_cent, 0, f"Failed for node {node.get_id()}")
=======
            _ = node.get_global_attribute(degree_centrality.get_name())
>>>>>>> 58d1ad98

    def test_local_betweenness_centrality(self):
        centrality = nome.LocalBetweennessCentrality(self._temp_graph)
        self.assertIsNotNone(centrality.get_description())
        centrality.add_to_graph()
        for node in self._temp_graph.get_nodes():
<<<<<<< HEAD
            # Test length of measure timestep list == timesteps in graph
            self.assertEqual(len(centrality[node.get_id()]),
                             self._timestep_count)
            # Test the centralities of first, second and last timesteps
            for test_timestamp in [0, 1, self._timestep_count - 1]:
                # Get the centrality as attribute
                att_cent = node.get_local_attribute(centrality.get_name(),
                                                    test_timestamp)
                # Test type of centrality
                self.assertIsInstance(att_cent, Number, f"type(att_cent)="
                                                        f"{type(att_cent)}")
                # Test class member centrality == attribute centrality
                self.assertEqual(centrality[node.get_id()][test_timestamp],
                                 att_cent)
                # This test depends if the node exists in the current graph:
                for edge in self._temp_graph[test_timestamp].get_edges():
                    if edge.get_incident_nodes()[0] == node.get_id() or \
                            edge.get_incident_nodes()[1] == node.get_id():
                        break
                else:
                    # If it doesn't the measure must be 0
                    self.assertEqual(att_cent, 0)
=======
            _ = node.get_local_attribute(betw_centrality.get_name(), 1)
>>>>>>> 58d1ad98

    def test_global_betweenness_centrality(self):
        centrality = nome.GlobalBetweennessCentrality(self._temp_graph)
        self.assertIsNotNone(centrality.get_description())
        centrality.add_to_graph()
        for node in self._temp_graph.get_nodes():
<<<<<<< HEAD
            # Get the centrality as attribute
            att_cent = node.get_global_attribute(centrality.get_name())
            # Test type of centrality
            self.assertIsInstance(att_cent, Number, f"type(att_cent)="
                                                    f"{type(att_cent)}")
            # Test class member centrality == attribute centrality
            self.assertEqual(centrality[node.get_id()], att_cent)
=======
            _ = node.get_global_attribute(betw_centrality.get_name())
>>>>>>> 58d1ad98

    def test_local_closeness_centrality(self):
        centrality = nome.LocalClosenessCentrality(self._temp_graph)
        self.assertIsNotNone(centrality.get_description())
        centrality.add_to_graph()
        for node in self._temp_graph.get_nodes():
<<<<<<< HEAD
            # Test length of measure timestep list == timesteps in graph
            self.assertEqual(len(centrality[node.get_id()]),
                             self._timestep_count)
            # Test the centralities of first, second and last timesteps
            for test_timestamp in [0, 1, self._timestep_count - 1]:
                # Get the centrality as attribute
                att_cent = node.get_local_attribute(centrality.get_name(),
                                                    test_timestamp)
                # Test type of centrality
                self.assertIsInstance(att_cent, Number, f"type(att_cent)="
                                                        f"{type(att_cent)}")
                # Test class member centrality == attribute centrality
                self.assertEqual(centrality[node.get_id()][test_timestamp],
                                 att_cent)
                # This test depends on if the current node exists n the graph:
                for edge in self._temp_graph[test_timestamp].get_edges():
                    if edge.get_incident_nodes()[0] == node.get_id() or \
                            edge.get_incident_nodes()[1] == node.get_id():
                        # If it exists, its measure must be greater than 0
                        self.assertGreater(att_cent, 0, f"Failed for node "
                                                        f"{node.get_id()}, "
                                                        f"timestep "
                                                        f"{test_timestamp}")
                        break
                else:
                    # Otherwise the measure must be 0
                    self.assertEqual(att_cent, 0)
=======
            _ = node.get_local_attribute(clsns_centrality.get_name(), 1)
>>>>>>> 58d1ad98

    def test_global_closeness_centrality(self):
        centrality = nome.GlobalClosenessCentrality(self._temp_graph)
        self.assertIsNotNone(centrality.get_description())
        centrality.add_to_graph()
        for node in self._temp_graph.get_nodes():
<<<<<<< HEAD
            # Get the centrality as attribute
            att_cent = node.get_global_attribute(centrality.get_name())
            # Test type of centrality
            self.assertIsInstance(att_cent, Number, f"type(att_cent)="
                                                    f"{type(att_cent)}")
            # Test class member centrality == attribute centrality
            self.assertEqual(centrality[node.get_id()], att_cent)
            # If it exists, its measure must be greater than 0
            self.assertGreater(att_cent, 0, f"Failed for node {node.get_id()}")
=======
            _ = node.get_global_attribute(clsns_centrality.get_name())
>>>>>>> 58d1ad98

    @raises(TypeError)
    def test_lbc_getitem_invalid_parameter(self):
        nome.LocalDegreeCentrality(self._temp_graph).__getitem__(
            "NotAnInteger")

    @raises(TypeError)
    def test_gcc_getitem_invalid_parameter(self):
        nome.GlobalClosenessCentrality(self._temp_graph).__getitem__(
            "NotAnInteger")

    @raises(TypeError)
    def test_lbc_init_invalid_parameter(self):
        nome.LocalDegreeCentrality(self._temp_graph).__init__(
            "NotATemporalGraph")<|MERGE_RESOLUTION|>--- conflicted
+++ resolved
@@ -4,198 +4,64 @@
 
 import vtna.data_import as dimp
 import vtna.graph as graph
-<<<<<<< HEAD
-
-from numbers import Number
-=======
 import vtna.node_measure as nome
->>>>>>> 58d1ad98
 
 
 class TestCentralityMeasures(unittest.TestCase):
     def setUp(self):
-<<<<<<< HEAD
-        edge_table = dimp.TemporalEdgeTable(
-            'vtna/tests/data/highschool_edges.ssv')
-        self._temp_graph = graph.TemporalGraph(edge_table, None, 40)
-        self._timestep_count = len(self._temp_graph)
-=======
         edges = dimp.read_edge_table('vtna/tests/data/highschool_edges.ssv')
         self._temp_graph = graph.TemporalGraph(edges, None, 20)
->>>>>>> 58d1ad98
 
     def test_local_degree_centrality(self):
-        centrality = nome.LocalDegreeCentrality(self._temp_graph)
-        self.assertIsNotNone(centrality.get_description())
-        centrality.add_to_graph()
+        degree_centrality = nome.LocalDegreeCentrality(self._temp_graph)
+        self.assertIsNotNone(degree_centrality.get_description())
+        degree_centrality.add_to_graph()
         for node in self._temp_graph.get_nodes():
-<<<<<<< HEAD
-            # Test length of measure timestep list == timesteps in graph
-            self.assertEqual(len(centrality[node.get_id()]),
-                             self._timestep_count)
-            # Test the centralities of first, second and last timesteps
-            for test_timestamp in [0, 1, self._timestep_count - 1]:
-                # Get the centrality as attribute
-                att_cent = node.get_local_attribute(centrality.get_name(),
-                                                    test_timestamp)
-                # Test type of centrality
-                self.assertIsInstance(att_cent, Number, f"type(att_cent)="
-                                                        f"{type(att_cent)}")
-                # Test class member centrality == attribute centrality
-                self.assertEqual(centrality[node.get_id()][test_timestamp],
-                                 att_cent)
-                # This test depends on if the current node exists n the graph:
-                for edge in self._temp_graph[test_timestamp].get_edges():
-                    if edge.get_incident_nodes()[0] == node.get_id() or \
-                            edge.get_incident_nodes()[1] == node.get_id():
-                        # If it exists, its measure must be greater than 0
-                        self.assertGreater(att_cent, 0, f"Failed for node "
-                                                        f"{node.get_id()}, "
-                                                        f"timestep "
-                                                        f"{test_timestamp}")
-                        break
-                else:
-                    # Otherwise the measure must be 0
-                    self.assertEqual(att_cent, 0)
-=======
             _ = node.get_local_attribute(degree_centrality.get_name(), 1)
->>>>>>> 58d1ad98
 
     def test_global_degree_centrality(self):
-        centrality = nome.GlobalDegreeCentrality(self._temp_graph)
-        self.assertIsNotNone(centrality.get_description())
-        centrality.add_to_graph()
+        degree_centrality = nome.GlobalDegreeCentrality(self._temp_graph)
+        self.assertIsNotNone(degree_centrality.get_description())
+        degree_centrality.add_to_graph()
         for node in self._temp_graph.get_nodes():
-<<<<<<< HEAD
-            # Get the centrality as attribute
-            att_cent = node.get_global_attribute(centrality.get_name())
-            # Test type of centrality
-            self.assertIsInstance(att_cent, Number, f"type(att_cent)="
-                                                    f"{type(att_cent)}")
-            # Test class member centrality == attribute centrality
-            self.assertEqual(centrality[node.get_id()], att_cent)
-            # If it exists, its measure must be greater than 0
-            self.assertGreater(att_cent, 0, f"Failed for node {node.get_id()}")
-=======
             _ = node.get_global_attribute(degree_centrality.get_name())
->>>>>>> 58d1ad98
 
     def test_local_betweenness_centrality(self):
-        centrality = nome.LocalBetweennessCentrality(self._temp_graph)
-        self.assertIsNotNone(centrality.get_description())
-        centrality.add_to_graph()
+        betw_centrality = nome.LocalBetweennessCentrality(self._temp_graph)
+        self.assertIsNotNone(betw_centrality.get_description())
+        betw_centrality.add_to_graph()
         for node in self._temp_graph.get_nodes():
-<<<<<<< HEAD
-            # Test length of measure timestep list == timesteps in graph
-            self.assertEqual(len(centrality[node.get_id()]),
-                             self._timestep_count)
-            # Test the centralities of first, second and last timesteps
-            for test_timestamp in [0, 1, self._timestep_count - 1]:
-                # Get the centrality as attribute
-                att_cent = node.get_local_attribute(centrality.get_name(),
-                                                    test_timestamp)
-                # Test type of centrality
-                self.assertIsInstance(att_cent, Number, f"type(att_cent)="
-                                                        f"{type(att_cent)}")
-                # Test class member centrality == attribute centrality
-                self.assertEqual(centrality[node.get_id()][test_timestamp],
-                                 att_cent)
-                # This test depends if the node exists in the current graph:
-                for edge in self._temp_graph[test_timestamp].get_edges():
-                    if edge.get_incident_nodes()[0] == node.get_id() or \
-                            edge.get_incident_nodes()[1] == node.get_id():
-                        break
-                else:
-                    # If it doesn't the measure must be 0
-                    self.assertEqual(att_cent, 0)
-=======
             _ = node.get_local_attribute(betw_centrality.get_name(), 1)
->>>>>>> 58d1ad98
 
     def test_global_betweenness_centrality(self):
-        centrality = nome.GlobalBetweennessCentrality(self._temp_graph)
-        self.assertIsNotNone(centrality.get_description())
-        centrality.add_to_graph()
+        betw_centrality = nome.GlobalBetweennessCentrality(self._temp_graph)
+        self.assertIsNotNone(betw_centrality.get_description())
+        betw_centrality.add_to_graph()
         for node in self._temp_graph.get_nodes():
-<<<<<<< HEAD
-            # Get the centrality as attribute
-            att_cent = node.get_global_attribute(centrality.get_name())
-            # Test type of centrality
-            self.assertIsInstance(att_cent, Number, f"type(att_cent)="
-                                                    f"{type(att_cent)}")
-            # Test class member centrality == attribute centrality
-            self.assertEqual(centrality[node.get_id()], att_cent)
-=======
             _ = node.get_global_attribute(betw_centrality.get_name())
->>>>>>> 58d1ad98
 
     def test_local_closeness_centrality(self):
-        centrality = nome.LocalClosenessCentrality(self._temp_graph)
-        self.assertIsNotNone(centrality.get_description())
-        centrality.add_to_graph()
+        clsns_centrality = nome.LocalClosenessCentrality(self._temp_graph)
+        self.assertIsNotNone(clsns_centrality.get_description())
+        clsns_centrality.add_to_graph()
         for node in self._temp_graph.get_nodes():
-<<<<<<< HEAD
-            # Test length of measure timestep list == timesteps in graph
-            self.assertEqual(len(centrality[node.get_id()]),
-                             self._timestep_count)
-            # Test the centralities of first, second and last timesteps
-            for test_timestamp in [0, 1, self._timestep_count - 1]:
-                # Get the centrality as attribute
-                att_cent = node.get_local_attribute(centrality.get_name(),
-                                                    test_timestamp)
-                # Test type of centrality
-                self.assertIsInstance(att_cent, Number, f"type(att_cent)="
-                                                        f"{type(att_cent)}")
-                # Test class member centrality == attribute centrality
-                self.assertEqual(centrality[node.get_id()][test_timestamp],
-                                 att_cent)
-                # This test depends on if the current node exists n the graph:
-                for edge in self._temp_graph[test_timestamp].get_edges():
-                    if edge.get_incident_nodes()[0] == node.get_id() or \
-                            edge.get_incident_nodes()[1] == node.get_id():
-                        # If it exists, its measure must be greater than 0
-                        self.assertGreater(att_cent, 0, f"Failed for node "
-                                                        f"{node.get_id()}, "
-                                                        f"timestep "
-                                                        f"{test_timestamp}")
-                        break
-                else:
-                    # Otherwise the measure must be 0
-                    self.assertEqual(att_cent, 0)
-=======
             _ = node.get_local_attribute(clsns_centrality.get_name(), 1)
->>>>>>> 58d1ad98
 
     def test_global_closeness_centrality(self):
-        centrality = nome.GlobalClosenessCentrality(self._temp_graph)
-        self.assertIsNotNone(centrality.get_description())
-        centrality.add_to_graph()
+        clsns_centrality = nome.GlobalClosenessCentrality(self._temp_graph)
+        self.assertIsNotNone(clsns_centrality.get_description())
+        clsns_centrality.add_to_graph()
         for node in self._temp_graph.get_nodes():
-<<<<<<< HEAD
-            # Get the centrality as attribute
-            att_cent = node.get_global_attribute(centrality.get_name())
-            # Test type of centrality
-            self.assertIsInstance(att_cent, Number, f"type(att_cent)="
-                                                    f"{type(att_cent)}")
-            # Test class member centrality == attribute centrality
-            self.assertEqual(centrality[node.get_id()], att_cent)
-            # If it exists, its measure must be greater than 0
-            self.assertGreater(att_cent, 0, f"Failed for node {node.get_id()}")
-=======
             _ = node.get_global_attribute(clsns_centrality.get_name())
->>>>>>> 58d1ad98
 
     @raises(TypeError)
     def test_lbc_getitem_invalid_parameter(self):
-        nome.LocalDegreeCentrality(self._temp_graph).__getitem__(
-            "NotAnInteger")
+        nome.LocalDegreeCentrality(self._temp_graph).__getitem__("NotAnInteger")
 
     @raises(TypeError)
     def test_gcc_getitem_invalid_parameter(self):
-        nome.GlobalClosenessCentrality(self._temp_graph).__getitem__(
-            "NotAnInteger")
+        nome.GlobalClosenessCentrality(self._temp_graph).__getitem__("NotAnInteger")
 
     @raises(TypeError)
     def test_lbc_init_invalid_parameter(self):
-        nome.LocalDegreeCentrality(self._temp_graph).__init__(
-            "NotATemporalGraph")+        nome.LocalDegreeCentrality(self._temp_graph).__init__("NotATemporalGraph")