__all__ = ['TemporalGraph', 'Graph', 'TemporalNode', 'Edge']

import collections as col
import typing as typ

import vtna.data_import as dimp

# Type Alias
AttributeValue = typ.Union[str, float]


class TemporalGraph(object):
    def __init__(self, edge_table: dimp.TemporalEdgeTable, meta_table: dimp.MetadataTable, granularity: int):
        """
        Creates graphs for all timestamps with a given granularity.

        Args:
            edge_table: Its a table with three columns.
                        The first one specifies a timestamp.
                        And the second and third one specifies the nodes that are interacting at this timestamp.
            meta_table: Its a table with attributes for nodes.
            granularity: Granularity defines the timesteps, for which the different graphs will be created.
        """
        self.__meta_table = meta_table
        self.__graphs = list()  # type: typ.List[Graph]
        self.__nodes = dict()  # type: typ.Dict[int, TemporalNode]
        self.__interval_starts = list(range(edge_table.get_earliest_timestamp(),
                                            edge_table.get_latest_timestamp(),
                                            granularity))
        # Create graphs
        for timestep, begin in enumerate(self.__interval_starts):
            edge_timestamps = col.defaultdict(list)
            for timestamp, node1, node2 in edge_table[begin:begin+granularity]:
                node1, node2 = sorted((node1, node2))
                edge_timestamps[(node1, node2)].append(timestamp)
            edges = [Edge(edge[0], edge[1], timestamps) for edge, timestamps in edge_timestamps.items()]
            self.__graphs.append(Graph(edges))
        # Create nodes
        for node_id, attributes in self.__meta_table.items():
            self.__nodes[node_id] = TemporalNode(node_id, attributes, len(self.__interval_starts))

    def __getitem__(self, time_step: int) -> 'Graph':
        """Returns the graph at the specified timestep"""
        if time_step < 0 or time_step >= len(self.__interval_starts):
            raise IndexError(f'Index {time_step} out of bounds')
        return self.__graphs[time_step]

    def __iter__(self) -> typ.Iterable['Graph']:
        def __gen():
            for graph in self.__graphs:
                yield graph
        return __gen()

    def __len__(self):
        """Returns the number of graphs that were created cause of the defined granularity."""
        return len(self.__graphs)

    def __iter__(self) -> typ.Iterable['Graph']:
        pass

    def __iter__(self) -> typ.Iterable['Graph']:
        pass

    def get_nodes(self) -> typ.List['TemporalNode']:
        """Returns all nodes with attributes."""
        return list(self.__nodes.values())

    def get_node(self, node_id: int) -> 'TemporalNode':
        """Returns one node defined by node_id."""
        return self.__nodes[node_id]


class Graph(object):
    def __init__(self, edges: typ.List['Edge']):
        """
        Graph for one timestamp, specified through edges and timestamps for edges.

        Args:
            edges: A list of edges. An edge is of type: Edge(node1, node2, typ.List[int])
                   The list contains the timestamps for that the edge occurs in the graph.
        """
        self.__edges = edges

    def get_edges(self) -> typ.List['Edge']:
        """Returns edge list of graph."""
        return self.__edges.copy()

    def get_edge(self, node1: int, node2: int) -> 'Edge':
        """Returns one edge of a graph defined by node1 and node2"""
        node1, node2 = sorted((node1, node2))
        try:
            edge = [edge for edge in self.__edges if edge.get_incident_nodes() == (node1, node2)][0]
        except IndexError:
            raise KeyError(f'Edge of nodes ({node1}, {node2}) does not exist')
        return edge


class TemporalNode(object):
    def __init__(self, node_id: int, meta_attributes: typ.Dict[str, str], n_timesteps: int):
        """
        Specifies the nodes of the graph. A temporal node is specified through an node_id
        and a list of global attributes for that node.

        Args:
            node_id: ID of the node.
            meta_attributes: Dictionary of attributes for a node.
        """
        self.__node_id = node_id  # type: int
        self.__global_attributes = meta_attributes  # type: typ.Dict[str, AttributeValue]
        self.__local_attributes = {}  # type: typ.Dict[str, typ.List[AttributeValue]]
        self.__n_timesteps = n_timesteps

    def get_id(self) -> int:
        """ID of the temporal node."""
        return self.__node_id

    def get_global_attribute(self, name: str) -> AttributeValue:
        """
        Global attributes are attributes that don't change over time
        These are defined as key, value pairs.
        """
        if not isinstance(name, str):
            raise TypeError(f'type {str} for name expected, received type {type(name)}')
        return self.__global_attributes[name]

    def get_local_attribute(self, name: str, time_step: int) -> AttributeValue:
        """
        Local attributes are attributes that could change per timestep.
        You could get it with a name and a time_step.
        """
        if not isinstance(name, str):
            raise TypeError(f'type {str} for name expected, received type {type(name)}')
        return self.__local_attributes[name][time_step]

    def update_global_attribute(self, name: str, value: AttributeValue):
<<<<<<< HEAD
        pass

    def update_local_attribute(self, name: str, values: typ.List[AttributeValue]):
        pass
=======
        """
        Update a global attribute or add a new attribute.
        If name is not defined yet, a new attribute gets created.
        Otherwise the value with the given name is overridden.
        """
        if not isinstance(name, str):
            raise TypeError(f'type {str} for name expected, received type {type(name)}')
        self.__global_attributes[name] = value

    def update_local_attribute(self, name: str, values: typ.List[AttributeValue]):
        """
        Update a local attribute or add a new attribute.
        To add or update a attribute a name must be defined as first argument.
        As the second argument a list with values is required.
        In that list, the first element stands for the first timestep, the second for the second timestep and so on.
        """
        if not isinstance(name, str):
            raise TypeError(f'type {str} for name expected, received type {type(name)}')
        if len(values) != self.__n_timesteps:
            raise InvalidLocalAttributeValuesLength(f'expected values of length {self.__n_timesteps}, '
                                                    f'received length {len(values)}')
        self.__local_attributes[name] = values.copy()
>>>>>>> dc2ea6d6


class Edge(object):
    def __init__(self, node1: int, node2: int, time_stamps: typ.List[int]):
        """
        Edge defined through two nodes and timestamps in which the edge occurs.

        Args:
            node1: The first node that describes the edge.
            node2: The second node that describes the edge.
            time_stamps: List of timestamps in which the edge occurs in the specified timestep.
        """
        self.__time_stamps = time_stamps
        self.__node1, self.__node2 = sorted((node1, node2))

    def get_incident_nodes(self) -> typ.Tuple[int, int]:
        """Get incident nodes of an edge in form of an tuple(node1, node2)"""
        return self.__node1, self.__node2

    def get_count(self) -> int:
        """Counts the occurences of an edge in the specified timestep"""
        return len(self.__time_stamps)

    def get_timestamps(self) -> typ.List[int]:
        """Returns list of timestamps for an edge in the specified timestep"""
        return self.__time_stamps.copy()


class InvalidLocalAttributeValuesLength(Exception):
    pass<|MERGE_RESOLUTION|>--- conflicted
+++ resolved
@@ -133,12 +133,6 @@
         return self.__local_attributes[name][time_step]
 
     def update_global_attribute(self, name: str, value: AttributeValue):
-<<<<<<< HEAD
-        pass
-
-    def update_local_attribute(self, name: str, values: typ.List[AttributeValue]):
-        pass
-=======
         """
         Update a global attribute or add a new attribute.
         If name is not defined yet, a new attribute gets created.
@@ -161,7 +155,6 @@
             raise InvalidLocalAttributeValuesLength(f'expected values of length {self.__n_timesteps}, '
                                                     f'received length {len(values)}')
         self.__local_attributes[name] = values.copy()
->>>>>>> dc2ea6d6
 
 
 class Edge(object):
